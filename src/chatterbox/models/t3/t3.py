--- conflicted
+++ resolved
@@ -7,13 +7,8 @@
 import torch
 import torch.nn.functional as F
 from torch import nn, Tensor
-<<<<<<< HEAD
 from transformers import LlamaModel, LlamaConfig, DynamicCache
-from transformers.generation.logits_process import TopPLogitsWarper, MinPLogitsWarper, RepetitionPenaltyLogitsProcessor
-=======
-from transformers import LlamaModel, LlamaConfig
 from transformers.generation.logits_process import MinPLogitsWarper, RepetitionPenaltyLogitsProcessor, TopPLogitsWarper
->>>>>>> eb90621f
 
 from .modules.learned_pos_emb import LearnedPositionEmbeddings
 
@@ -227,11 +222,7 @@
         top_p=1.00,
         length_penalty=1.0,
         repetition_penalty=1.2,
-<<<<<<< HEAD
-        cfg_weight=0.0,
-=======
         cfg_weight=0,
->>>>>>> eb90621f
     ):
         """
         Args:
@@ -310,10 +301,7 @@
 
         # Instantiate the logits processors.
         min_p_warper = MinPLogitsWarper(min_p=min_p)
-<<<<<<< HEAD
-=======
         top_p_warper = TopPLogitsWarper(top_p=top_p)
->>>>>>> eb90621f
         repetition_penalty_processor = RepetitionPenaltyLogitsProcessor(penalty=float(repetition_penalty))
 
         # ---- Initial Forward Pass (no kv_cache yet) ----
@@ -348,10 +336,7 @@
             # Apply repetition penalty and top‑p filtering.
             logits = repetition_penalty_processor(generated_ids, logits)
             logits = min_p_warper(None, logits)
-<<<<<<< HEAD
-=======
             logits = top_p_warper(None, logits)
->>>>>>> eb90621f
 
             # Convert logits to probabilities and sample the next token.
             probs = torch.softmax(logits, dim=-1)
